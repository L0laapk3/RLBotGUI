import os
import webbrowser

import eel
from PyQt5.QtCore import QSettings
from PyQt5.QtWidgets import QApplication, QFileDialog
from pip._internal import main as pipmain
from rlbot.utils import rate_limiter
from rlbot.utils.logging_utils import get_logger
from rlbot.utils.structures.game_interface import GameInterface
from rlbot.utils.structures import game_data_struct
from rlbot.parsing.bot_config_bundle import get_bot_config_bundle, BotConfigBundle
from rlbot.parsing.directory_scanner import scan_directory_for_bot_configs
from rlbot.parsing.match_settings_config_parser import map_types, game_mode_types, \
    boost_amount_mutator_types, match_length_types, max_score_types, overtime_mutator_types, \
    series_length_mutator_types, game_speed_mutator_types, ball_max_speed_mutator_types, ball_type_mutator_types, \
    ball_weight_mutator_types, ball_size_mutator_types, ball_bounciness_mutator_types, rumble_mutator_types, \
    boost_strength_mutator_types, gravity_mutator_types, demolish_mutator_types, respawn_time_mutator_types

from rlbot_gui.bot_management.bot_creation import bootstrap_python_bot
from rlbot_gui.bot_management.downloader import download_and_extract_zip
from rlbot_gui.match_runner.match_runner import hot_reload_bots, shut_down, start_match_helper, do_infinite_loop_content

DEFAULT_BOT_FOLDER = 'default_bot_folder'
settings = QSettings('rlbotgui', 'preferences')


game_tick_packet = None

<<<<<<< HEAD
GAME_TICK_PACKET_REFRESHES_PER_SECOND = 120  # 2*60. https://en.wikipedia.org/wiki/Nyquist_rate


=======
>>>>>>> ff86164c
class GameTickReader:
    def __init__(self):
        self.logger = get_logger('packet reader')
        self.game_interface = GameInterface(self.logger)
        self.game_interface.inject_dll()
        self.game_interface.load_interface()
        self.game_tick_packet = game_data_struct.GameTickPacket()

    def get_packet(self):
        self.game_interface.update_live_data_packet(self.game_tick_packet)
        return self.game_tick_packet


@eel.expose
def start_match(bot_list, match_settings):
    eel.spawn(start_match_helper, bot_list, match_settings)


@eel.expose
def kill_bots():
    shut_down()


@eel.expose
def pick_bot_folder():
    filename = pick_bot_location(True)

    if filename:
        settings.setValue(DEFAULT_BOT_FOLDER, filename)
        settings.sync()
        return scan_for_bots(filename)

    return []


def load_bundle(filename):
    try:
        bundle = get_bot_config_bundle(filename)
        return [{
            'name': bundle.name,
            'type': 'rlbot',
            'image': 'imgs/rlbot.png',
            'path': bundle.config_path,
            'info': read_info(bundle)
        }]
    except Exception as e:
        print(e)

    return []


@eel.expose
def pick_bot_config():
    filename = pick_bot_location(False)
    return load_bundle(filename)


def pick_bot_location(is_folder):
    """
    We're using python for file picking because only python (not javascript) can retrieve
    an actual path on the file system which is what we need.
    https://stackoverflow.com/questions/2809688/directory-chooser-in-html-page

    :return:
    """

    app = QApplication([])
    options = QFileDialog.Options()

    if is_folder:
        filename = QFileDialog.getExistingDirectory(options=options)
    else:
        filename, _ = QFileDialog.getOpenFileName(filter="Config files (*.cfg)", options=options)

    app.exit()

    return filename


def read_info(bundle: BotConfigBundle):
    details_header = 'Details'
    if bundle.base_agent_config.has_section(details_header):
        return {
            'developer': bundle.base_agent_config.get(details_header, 'developer'),
            'description': bundle.base_agent_config.get(details_header, 'description'),
            'fun_fact': bundle.base_agent_config.get(details_header, 'fun_fact'),
            'github': bundle.base_agent_config.get(details_header, 'github'),
            'language': bundle.base_agent_config.get(details_header, 'language'),
        }
    return None


@eel.expose
def scan_for_bots(directory):
    bot_directory = directory or settings.value(DEFAULT_BOT_FOLDER, type=str) or "."
    return [
        {
            'name': bundle.name,
            'type': 'rlbot',
            'image': 'imgs/rlbot.png',
            'path': bundle.config_path,
            'info': read_info(bundle)
        }
        for bundle in scan_directory_for_bot_configs(bot_directory)]


@eel.expose
def get_language_support():
    java_return_code = os.system("java -version")
    # Only bother returning iffy languages. No point in sending 'python': True
    return {
        'java': java_return_code == 0,
        'chrome': is_chrome_installed(),  # Scratch bots need chrome to auto-run
    }


@eel.expose
def get_match_options():
    return {
        'map_types': map_types,
        'game_modes': game_mode_types,
        'mutators': {
            'match_length_types': match_length_types,
            'max_score_types': max_score_types,
            'overtime_types': overtime_mutator_types,
            'series_length_types': series_length_mutator_types,
            'game_speed_types': game_speed_mutator_types,
            'ball_max_speed_types': ball_max_speed_mutator_types,
            'ball_type_types': ball_type_mutator_types,
            'ball_weight_types': ball_weight_mutator_types,
            'ball_size_types': ball_size_mutator_types,
            'ball_bounciness_types': ball_bounciness_mutator_types,
            'boost_amount_types': boost_amount_mutator_types,
            'rumble_types': rumble_mutator_types,
            'boost_strength_types': boost_strength_mutator_types,
            'gravity_types': gravity_mutator_types,
            'demolish_types': demolish_mutator_types,
            'respawn_time_types': respawn_time_mutator_types
        }
    }


@eel.expose
def install_package(package_string):
    exit_code = pipmain(['install', package_string])
    print(exit_code)
    return {'exitCode': exit_code, 'package': package_string}


@eel.expose
def download_bot_pack():
    # See https://docs.google.com/document/d/10uCWwHDQYJGMGeoaW1pZu1KvRnSgm064oWL2JVx4k4M/edit?usp=sharing
    # To learn how the bot pack file is hosted and maintained.
    download_and_extract_zip(
        download_url="https://drive.google.com/uc?export=download&id=1OOisnGpxD48x_oAOkBmzqNdkB5POQpiV",
        local_zip_path="RLBotPack.zip", local_folder_path=".")


@eel.expose
def show_bot_in_explorer(bot_cfg_path):
    import subprocess
    directory = os.path.dirname(bot_cfg_path)
    subprocess.Popen(f'explorer "{directory}"')


@eel.expose
def hot_reload_python_bots():
    hot_reload_bots()


@eel.expose
def begin_python_bot(bot_name):

    bot_directory = settings.value(DEFAULT_BOT_FOLDER, type=str) or "."
    config_file = bootstrap_python_bot(bot_name, bot_directory)
    return {'bots': load_bundle(config_file)}


def as_jsonifyable(obj):
    if isinstance(obj, (int, float, str)):
        return obj
    elif "Array" in obj.__class__.__name__:
        return list(map(as_jsonifyable, obj))
    else:
        return {attr: as_jsonifyable(getattr(obj, attr)) for attr in dir(obj) if not attr.startswith("_")}


@eel.expose
def get_game_tick_packet():
    return as_jsonifyable(game_tick_packet)
    

should_quit = False


def on_websocket_close(page, sockets):
    global should_quit
    eel.sleep(3.0)  # We might have just refreshed. Give the websocket a moment to reconnect.
    if not len(eel._websockets):
        # At this point we think the browser window has been closed.
        should_quit = True
        shut_down()


def is_chrome_installed():
    return getattr(eel.browsers, "chm", getattr(eel.browsers, "chr", None)).get_instance_path() is not None


def start():
    webbrowser.open("steam://rungameid/252950")  # Open rocket league if not already opened

    gui_folder = os.path.join(os.path.dirname(os.path.realpath(__file__)), 'gui')
    eel.init(gui_folder)

    packet_reader = GameTickReader()
    
    options = {"chromeFlags": ["--autoplay-policy=no-user-gesture-required"]}
    if not is_chrome_installed():
        options = {'mode': 'system-default'}  # Use the system default browser if the user doesn't have chrome.

    # This disable_cache thing only works if you have tare's fork of eel
    # https://github.com/tarehart/Eel/commit/98395ccc268e1a7a5137da2515b472fcc03db5c5
    # installed to pip locally using this technique https://stackoverflow.com/a/49684835
    eel.start('main.html', size=(1000, 800), block=False, callback=on_websocket_close, options=options,
              disable_cache=True)

    while not should_quit:
        global game_tick_packet
        game_tick_packet = packet_reader.get_packet()
        do_infinite_loop_content()
        eel.sleep(1.0)<|MERGE_RESOLUTION|>--- conflicted
+++ resolved
@@ -27,12 +27,7 @@
 
 game_tick_packet = None
 
-<<<<<<< HEAD
-GAME_TICK_PACKET_REFRESHES_PER_SECOND = 120  # 2*60. https://en.wikipedia.org/wiki/Nyquist_rate
-
-
-=======
->>>>>>> ff86164c
+
 class GameTickReader:
     def __init__(self):
         self.logger = get_logger('packet reader')
